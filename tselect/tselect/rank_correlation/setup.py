import numpy
from setuptools import setup
from distutils.extension import Extension
from Cython.Distutils import build_ext
import numpy

# `python setup.py build_ext --inplace`

setup(
    name="spearman_lib",
    ext_modules=[
        Extension("spearman",
            sources=["spearman.pyx"],
<<<<<<< HEAD
	    include_dirs=[numpy.get_include()],
            extra_compile_args=["-O3", "-mavx", "-mavx2"]
=======
            extra_compile_args=["-O3", "-mavx", "-mavx2"],
            include_dirs=[numpy.get_include()]
>>>>>>> 6f8fcd51
        )
    ],
    zip_safe=False,
    cmdclass = {'build_ext': build_ext}
)<|MERGE_RESOLUTION|>--- conflicted
+++ resolved
@@ -11,13 +11,8 @@
     ext_modules=[
         Extension("spearman",
             sources=["spearman.pyx"],
-<<<<<<< HEAD
-	    include_dirs=[numpy.get_include()],
-            extra_compile_args=["-O3", "-mavx", "-mavx2"]
-=======
             extra_compile_args=["-O3", "-mavx", "-mavx2"],
             include_dirs=[numpy.get_include()]
->>>>>>> 6f8fcd51
         )
     ],
     zip_safe=False,
